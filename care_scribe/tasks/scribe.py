--- conflicted
+++ resolved
@@ -102,14 +102,10 @@
         2. Use readable terms for coded entries (e.g., convert “A32Q Brain Hemorrhage” to “Brain Hemorrhage”).
         3. If the encounter contains non-English content, translate it to English before processing.
         4. If the audio or image contains no relevant data, return an empty string for the transcription field, and do not assume any context or information.
-<<<<<<< HEAD
-        5. You do not have to fill all fields. Only fill the fields that are relevant to the encounter. Let the rest have a null value.
-=======
         5. Do not assume any fields. ONLY fill in what is mentioned in the audio/image.
         6. In cases where the audio is silence or illegible, return an empty string for the transcription field.
 
         {qn_and_group_descriptions}
->>>>>>> 5f0f07fb
 
         Notes Handling:
         - Populate the `note` field only if there is additional context that cannot be captured in the `value`.
@@ -181,7 +177,6 @@
 
     form.meta["provider"] = api_provider
     form.meta["chat_model"] = chat_model
-<<<<<<< HEAD
     form.meta["audio_model"] = audio_model if api_provider != "google" else None
     form.meta["error"] = None
     form.meta["thinking"] = None
@@ -197,22 +192,11 @@
     form.meta["completion_output_tokens"] = None
     form.meta["completion_thinking_tokens"] = None
     form.meta["completion_total_tokens"] = None
-=======
-    form.meta["audio_model"] = audio_model
-    form.meta["error"] = None
-    form.meta["thinking"] = None
->>>>>>> 5f0f07fb
 
     audio_files = ScribeFile.objects.filter(external_id__in=form.audio_file_ids)
     total_audio_duration = sum(file.meta.get("length", 0) for file in audio_files)
 
     processed_fields = {}
-<<<<<<< HEAD
-
-    def process_fields(fields: list, indent: int = 0):
-        for fd in fields:
-            if "fields" in fd:
-=======
     qn_and_group_descriptions = ""
 
     def process_fields(fields: list, indent: int = 0):
@@ -226,7 +210,6 @@
                         {' ' * indent * 4}For questions under {fd['title']}: {fd['description']}
                         """
                     )
->>>>>>> 5f0f07fb
                 process_fields(fd["fields"], indent + 1)
             else:
                 schema = fd.get("schema", {})
@@ -242,11 +225,8 @@
             )
         process_fields(qn["fields"])
 
-<<<<<<< HEAD
-=======
     base_prompt = base_prompt.replace("{qn_and_group_descriptions}", qn_and_group_descriptions)
 
->>>>>>> 5f0f07fb
     processed_fields_no_keys = {f"q{i}": v for i, (k, v) in enumerate(processed_fields.items())}
 
     output_schema = {
@@ -468,7 +448,6 @@
 
             form.meta["completion_id"] = ai_response.response_id
             form.meta["completion_input_tokens"] = ai_response.usage_metadata.prompt_token_count
-<<<<<<< HEAD
             form.meta["completion_audio_input_tokens"] = sum([detail.token_count for detail in ai_response.usage_metadata.prompt_tokens_details if detail.modality == types.MediaModality.AUDIO])
             form.meta["completion_image_input_tokens"] = sum([detail.token_count for detail in ai_response.usage_metadata.prompt_tokens_details if detail.modality == types.MediaModality.IMAGE])
             form.meta["completion_text_input_tokens"] = sum([detail.token_count for detail in ai_response.usage_metadata.prompt_tokens_details if detail.modality == types.MediaModality.TEXT])
@@ -479,10 +458,6 @@
             form.meta["completion_output_tokens"] = ai_response.usage_metadata.candidates_token_count
             form.meta["completion_thinking_tokens"] = ai_response.usage_metadata.thoughts_token_count
             form.meta["completion_total_tokens"] = ai_response.usage_metadata.total_token_count
-=======
-            form.meta["completion_output_tokens"] = ai_response.usage_metadata.candidates_token_count
-            form.meta["completion_cached_tokens"] = ai_response.usage_metadata.cached_content_token_count
->>>>>>> 5f0f07fb
             form.chat_input_tokens = ai_response.usage_metadata.prompt_token_count + ai_response.usage_metadata.cached_content_token_count if ai_response.usage_metadata.cached_content_token_count else 0
             form.chat_output_tokens = ai_response.usage_metadata.candidates_token_count
 
