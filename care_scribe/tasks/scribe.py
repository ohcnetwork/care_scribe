--- conflicted
+++ resolved
@@ -157,16 +157,9 @@
 
         schema = copy.deepcopy(schema)
 
-<<<<<<< HEAD
-        if api_provider == "google":
-            iterations = chunk_questionnaires(form.form_data, max_fields=10)
-        else:
-            iterations = chunk_questionnaires(form.form_data, max_fields=50)
-=======
         # Fix properties of objects
         if schema.get("type") == "object" and "properties" in schema:
             schema["properties"] = {key: fill_missing_types(value) for key, value in schema["properties"].items()}
->>>>>>> aca8a173
 
         # Fix arrays
         elif schema.get("type") == "array" and "items" in schema:
@@ -323,20 +316,6 @@
                 encoded_string = base64.b64encode(document_file_data).decode("utf-8")
 
                 if api_provider == "google":
-<<<<<<< HEAD
-                    ai_response = ai_client(api_provider).models.generate_content(
-                        model=chat_model,
-                        contents=messages,
-                        config=types.GenerateContentConfig(
-                            temperature=temperature,
-                            response_mime_type="application/json",
-                            response_schema=function["parameters"],
-                            # thinking_config=types.ThinkingConfig(
-                            #     thinking_budget=1024,
-                            #     include_thoughts=True,
-                            # )
-                        ),
-=======
                     messages.append(
                         types.Content(
                             role="user",
@@ -354,7 +333,6 @@
                             "type": "image_url",
                             "image_url": {"url": f"data:image/{format};base64,{encoded_string}"},
                         }
->>>>>>> aca8a173
                     )
 
             if transcript != "":
@@ -367,11 +345,7 @@
             form.status = Scribe.Status.GENERATING_AI_RESPONSE
             form.save()
 
-<<<<<<< HEAD
-                    ai_response_json = ai_response.parsed or {"__scribe__transcription" : "No transcription available"}
-=======
             completion_start_time = perf_counter()
->>>>>>> aca8a173
 
             if api_provider == "google":
                 ai_response = ai_client(api_provider).models.generate_content(
