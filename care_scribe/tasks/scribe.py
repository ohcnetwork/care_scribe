--- conflicted
+++ resolved
@@ -101,17 +101,10 @@
                     _, audio_file_data = audio_file_object.file_contents()
                     format = audio_file_object.internal_name.split('.')[-1]                    
                     buffer = io.BytesIO(audio_file_data)
-<<<<<<< HEAD
-                    buffer.name = "file" + "." + format
-
-                    transcription = get_openai_client().audio.translations.create(
-                        model=plugin_settings.AUDIO_MODEL_NAME, file=buffer 
-=======
-                    buffer.name = "file." + audio_file_object.internal_name.split(".")[-1]
+                    buffer.name = "file." + format
 
                     transcription = get_openai_client().audio.transcriptions.create(
                         model=plugin_settings.AUDIO_MODEL_NAME, file=buffer # This can be the model name (OPENAI) or the custom deployment name (AZURE)
->>>>>>> ae3b70d8
                     )
                     transcript += transcription.text
                     logger.info(f"Transcript: {transcript}")
