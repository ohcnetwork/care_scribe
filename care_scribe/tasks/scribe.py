--- conflicted
+++ resolved
@@ -6,11 +6,6 @@
 import os
 import textwrap
 from time import perf_counter
-<<<<<<< HEAD
-=======
-from typing import Annotated
-
->>>>>>> a5aa24df
 from celery import shared_task
 from openai import OpenAI, AzureOpenAI
 from pydantic import BaseModel, Field
@@ -23,10 +18,7 @@
 from care.users.models import UserFlag
 from care.facility.models.facility_flag import FacilityFlag
 import copy
-<<<<<<< HEAD
 from care_scribe.utils import chunk_questionnaires
-=======
->>>>>>> a5aa24df
 
 logger = logging.getLogger(__name__)
 
@@ -105,7 +97,6 @@
         iterations = []
 
         if plugin_settings.SCRIBE_API_PROVIDER == "google":
-<<<<<<< HEAD
             logger.info("Using Google as provider, will chunk form data")
             iterations = chunk_questionnaires(form.form_data)
         else:
@@ -420,349 +411,6 @@
                         ],
                     )
 
-=======
-            print("Using Google as provider, will chunk form data")
-
-            current_chunk = []
-            current_field_count = 0
-            max_fields = 20
-
-            for questionnaire_index, questionnaire in enumerate(form.form_data):
-                title = questionnaire["title"]
-                description = questionnaire["description"]
-                fields = questionnaire["fields"]
-
-                print(f"\nProcessing questionnaire {questionnaire_index}: '{title}' with {len(fields)} fields")
-
-                i = 0
-                while i < len(fields):
-                    remaining_capacity = max_fields - current_field_count
-                    take = min(remaining_capacity, len(fields) - i)
-                    field_chunk = fields[i : i + take]
-
-                    if current_field_count == 0:
-                        # Start a new questionnaire section
-                        current_chunk.append({"title": title, "description": description, "fields": field_chunk})
-                        print(f"  -> Starting new chunk with {take} fields")
-                    else:
-                        # Check if we can append to the last questionnaire in the current chunk
-                        last = current_chunk[-1]
-                        if last["title"] == title and last["description"] == description:
-                            last["fields"].extend(field_chunk)
-                            print(f"  -> Appending {take} fields to existing section in current chunk")
-                        else:
-                            current_chunk.append({"title": title, "description": description, "fields": field_chunk})
-                            print(f"  -> Adding new section to current chunk with {take} fields")
-
-                    current_field_count += take
-                    i += take
-
-                    # If we reach max_fields, commit current_chunk and reset
-                    if current_field_count == max_fields:
-                        print(f"  -> Max fields reached, committing chunk with {current_field_count} fields")
-                        iterations.append(current_chunk)
-                        current_chunk = []
-                        current_field_count = 0
-
-            # Add any leftover fields in the last chunk
-            if current_chunk:
-                print(f"Final chunk has {current_field_count} fields, committing.")
-                iterations.append(current_chunk)
-
-        else:
-            print("Using OpenAI/Azure provider, no chunking needed")
-            iterations = [form.form_data]
-
-        print(len(iterations), "iterations to process for form", form.external_id)
-
-        form.meta["provider"] = plugin_settings.SCRIBE_API_PROVIDER
-        form.meta["chat_model"] = plugin_settings.SCRIBE_CHAT_MODEL_NAME
-        form.meta["audio_model"] = plugin_settings.SCRIBE_AUDIO_MODEL_NAME
-
-        def remove_keys(obj, keys_to_remove):
-            if isinstance(obj, dict):
-                return {k: remove_keys(v, keys_to_remove) for k, v in obj.items() if k not in keys_to_remove}
-            elif isinstance(obj, list):
-                return [remove_keys(item, keys_to_remove) for item in obj]
-            else:
-                return obj
-
-        def fill_missing_types(schema):
-            """
-            Recursively returns a new schema with any empty properties filled with 'type': 'string'
-            to satisfy OpenAI's schema requirements.
-            """
-            if not isinstance(schema, dict):
-                return schema
-
-            schema = copy.deepcopy(schema)
-
-            # Fix properties of objects
-            if schema.get("type") == "object" and "properties" in schema:
-                schema["properties"] = {key: fill_missing_types(value) for key, value in schema["properties"].items()}
-
-            # Fix arrays
-            elif schema.get("type") == "array" and "items" in schema:
-                schema["items"] = fill_missing_types(schema["items"])
-
-            # Fix anyOf / oneOf / allOf
-            for keyword in ["anyOf", "oneOf", "allOf"]:
-                if keyword in schema:
-                    schema[keyword] = [fill_missing_types(sub) for sub in schema[keyword]]
-
-            # Fix missing type at the current node
-            if "type" not in schema and "properties" not in schema and "items" not in schema:
-                schema["type"] = "string"
-
-            return schema
-
-        full_response = {}
-        meta_iterations = []
-        for iteration in iterations:
-            initiation_time = perf_counter()
-            this_iteration = {}
-
-            function = {
-                "name": "process_ai_form_fill",
-                "description": "Process AI form fill",
-                "parameters": {
-                    "type": "object",
-                    "properties": {
-                        "__scribe__transcription": {
-                            "type": "string",
-                            "description": "The transcription of the audio or text content, or a summary of the image content.",
-                        }
-                    },
-                    "required": ["__scribe__transcription"],
-                },
-            }
-
-            existing_data_prompt = ""
-
-            for qn in iteration:
-
-                existing_data_prompt += textwrap.dedent(
-                    f"""
-                    ## {qn.get("title", "Untitled Questionnaire")}
-                    {qn.get("description", "")}
-                    """
-                )
-
-                for fd in qn["fields"]:
-
-                    schema = fd.get("schema", {})
-
-                    id = fd.get("id", "")
-
-                    keys_to_remove = {"$schema", "const", "$ref", "$defs"}
-                    if plugin_settings.SCRIBE_API_PROVIDER != "openai":
-                        keys_to_remove.add("additionalProperties")
-                    schema = remove_keys(schema, keys_to_remove)
-
-                    function["parameters"]["properties"][id] = schema
-
-                    existing_data_prompt += textwrap.dedent(
-                        f"""
-                        ### {fd.get('friendlyName', '')}
-                        {"Options: " + ", ".join(schema.get('options', [])) if 'options' in schema else ''}
-                        Current Value: {fd.get('humanValue', '')}\n
-                        """
-                    )
-
-            if plugin_settings.SCRIBE_API_PROVIDER == "openai":
-                function = {
-                    **function,
-                    "parameters": fill_missing_types(function["parameters"]),
-                }
-
-            logger.info(f"=== Processing AI form fill {form.external_id} ===")
-
-            this_iteration = {"function": function, "prompt": (form.prompt or prompt).replace("{form_schema}", existing_data_prompt)}
-
-            if plugin_settings.SCRIBE_API_PROVIDER == "google":
-
-                messages = [
-                    types.Content(
-                        role="user",
-                        parts=[types.Part.from_text(text=form.prompt or prompt.replace("{form_schema}", existing_data_prompt))],
-                    )
-                ]
-
-            else:
-                messages = [
-                    {
-                        "role": "system",
-                        "content": [
-                            {
-                                "type": "text",
-                                "text": form.prompt or prompt.replace("{form_schema}", existing_data_prompt),
-                            }
-                        ],
-                    },
-                ]
-
-            user_contents = []
-
-            if form.text:
-                if plugin_settings.SCRIBE_API_PROVIDER == "google":
-                    messages.append(types.Content(role="user", parts=[types.Part.from_text(text=form.text)]))
-                else:
-                    user_contents.append({"type": "text", "text": form.text})
-
-            try:
-                form.status = Scribe.Status.GENERATING_TRANSCRIPT
-                form.save()
-
-                transcript = ""
-                if not form.transcript:
-                    audio_file_objects = ScribeFile.objects.filter(external_id__in=form.audio_file_ids)
-
-                    logger.info(f"Audio file objects: {audio_file_objects}")
-
-                    for audio_file_object in audio_file_objects:
-                        _, audio_file_data = audio_file_object.file_contents()
-                        format = audio_file_object.internal_name.split(".")[-1]
-                        buffer = io.BytesIO(audio_file_data)
-                        buffer.name = "file." + format
-
-                        if plugin_settings.SCRIBE_API_PROVIDER == "google":
-                            messages.append(
-                                types.Content(
-                                    role="user",
-                                    parts=[
-                                        types.Part.from_text(text="Audio File:"),
-                                        types.Part.from_bytes(
-                                            data=audio_file_data,
-                                            mime_type="audio/" + format,
-                                        ),
-                                    ],
-                                )
-                            )
-
-                        else:
-                            logger.info(f"=== Generating transcript for AI form fill {form.external_id} ===")
-
-                            transcription = ai_client().audio.translations.create(model=plugin_settings.SCRIBE_AUDIO_MODEL_NAME, file=buffer)
-                            transcript += transcription.text
-                            logger.info(f"Transcript: {transcript}")
-
-                            transcription_time = perf_counter() - initiation_time
-                            this_iteration["transcription_time"] = transcription_time
-                            form.save()
-
-                            # Save the transcript to the form
-                            form.transcript = transcript
-                else:
-                    transcript = form.transcript
-
-                document_file_objects = ScribeFile.objects.filter(external_id__in=form.document_file_ids)
-                logger.info(f"=== Document file objects: {document_file_objects} ===")
-                if document_file_objects.count() > 0:
-
-                    # Check if Facility or User has OCR ENABLED
-                    facility_has_ocr_flag = FacilityFlag.check_facility_has_flag(form.requested_in_facility.id, "SCRIBE_OCR_ENABLED")
-                    user_has_ocr_flag = UserFlag.check_user_has_flag(form.requested_by.id, "SCRIBE_OCR_ENABLED")
-
-                    if not (user_has_ocr_flag or facility_has_ocr_flag):
-                        raise Exception("OCR is not enabled for this user or facility")
-
-                for document_file_object in document_file_objects:
-                    _, document_file_data = document_file_object.file_contents()
-                    format = document_file_object.internal_name.split(".")[-1]
-                    encoded_string = base64.b64encode(document_file_data).decode("utf-8")
-
-                    if plugin_settings.SCRIBE_API_PROVIDER == "google":
-                        messages.append(
-                            types.Content(
-                                role="user",
-                                parts=[
-                                    types.Part.from_bytes(
-                                        data=document_file_data,
-                                        mime_type="image/" + format,
-                                    )
-                                ],
-                            )
-                        )
-                    else:
-                        user_contents.append(
-                            {
-                                "type": "image_url",
-                                "image_url": {"url": f"data:image/{format};base64,{encoded_string}"},
-                            }
-                        )
-
-                if transcript != "":
-                    if plugin_settings.SCRIBE_API_PROVIDER == "google":
-                        messages.append(types.Content(role="user", parts=[types.Part.from_text(text=transcript)]))
-                    else:
-                        user_contents.append({"type": "text", "text": transcript})
-
-                logger.info(f"=== Generating AI form fill {form.external_id} ===")
-                form.status = Scribe.Status.GENERATING_AI_RESPONSE
-                form.save()
-
-                completion_start_time = perf_counter()
-
-                if plugin_settings.SCRIBE_API_PROVIDER == "google":
-                    ai_response = ai_client().models.generate_content(
-                        model=plugin_settings.SCRIBE_CHAT_MODEL_NAME,
-                        contents=messages,
-                        config=types.GenerateContentConfig(
-                            temperature=0,
-                            max_output_tokens=8192,
-                            tools=[types.Tool(function_declarations=[function])],
-                            tool_config=types.ToolConfig(
-                                function_calling_config=types.FunctionCallingConfig(
-                                    mode=types.FunctionCallingConfigMode.ANY,
-                                ),
-                            ),
-                        ),
-                    )
-
-                    try:
-
-                        if ai_response.candidates[0].content.parts[0].function_call:
-                            function_call = ai_response.candidates[0].content.parts[0].function_call
-                            logger.info(f"Function to call: {function_call.name}")
-                            ai_response_json = function_call.args
-                        else:
-                            logger.info("No function call found in the response.")
-                            logger.info(ai_response.text)
-                            ai_response_json = {"__scribe__transcription": ai_response.text}
-                    except Exception as e:
-                        logger.error(f"Response: {ai_response}")
-                        raise e
-
-                    completion_time = perf_counter() - completion_start_time
-
-                    form.transcript = ai_response_json["__scribe__transcription"]
-
-                    this_iteration["completion_id"] = ai_response.response_id
-                    this_iteration["completion_input_tokens"] = ai_response.usage_metadata.prompt_token_count
-                    this_iteration["completion_output_tokens"] = ai_response.usage_metadata.candidates_token_count
-                    this_iteration["completion_time"] = completion_time
-
-                else:
-
-                    messages.append({"role": "user", "content": user_contents})
-
-                    ai_response = ai_client().chat.completions.create(
-                        model=plugin_settings.SCRIBE_CHAT_MODEL_NAME,
-                        max_tokens=10000,
-                        temperature=0,
-                        messages=messages,
-                        tools=[
-                            {
-                                "type": "function",
-                                "function": {
-                                    **function,
-                                    "parameters": {**function["parameters"], "additionalProperties": False},
-                                },
-                            }
-                        ],
-                    )
-
->>>>>>> a5aa24df
                     try:
                         if ai_response.choices[0].message.tool_calls:
                             function_call = ai_response.choices[0].message.tool_calls[0]
